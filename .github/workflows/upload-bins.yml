--- conflicted
+++ resolved
@@ -29,8 +29,5 @@
           bin: assembler,uarch
           tar: unix
           zip: windows
-<<<<<<< HEAD
           archive: vondel-$tag-$target
-=======
->>>>>>> 3cdc7e02
           token: ${{ secrets.RELEASE_TOKEN }}